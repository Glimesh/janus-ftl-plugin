--- conflicted
+++ resolved
@@ -8,37 +8,22 @@
 #include <algorithm>
 #include <openssl/hmac.h>
 
-<<<<<<< HEAD
-#include "ConnectionTransports/NetworkSocketConnectionTransport.h"
-#include "FtlServer.h"
-#include "Utilities/Util.h"
-
-#include <algorithm>
-#include <openssl/hmac.h>
-
-const std::regex FtlControlConnection::CONNECT_PATTERN = std::regex(R"~(CONNECT ([0-9]+) \$([0-9a-f]+))~");
-const std::regex FtlControlConnection::ATTRIBUTE_PATTERN = std::regex(R"~((.+): (.+))~");
-
-=======
 #include "ConnectionTransports/ConnectionTransport.h"
 #include "FtlControlConnection.h"
 #include "FtlStream.h"
 #include "Utilities/Util.h"
 
->>>>>>> b7e0c24f
+const std::regex FtlControlConnection::CONNECT_PATTERN = std::regex(R"~(CONNECT ([0-9]+) \$([0-9a-f]+))~");
+const std::regex FtlControlConnection::ATTRIBUTE_PATTERN = std::regex(R"~((.+): (.+))~");
+
 #pragma region Constructor/Destructor
 FtlControlConnection::FtlControlConnection(
     FtlControlConnectionManager* connectionManager,
     std::unique_ptr<ConnectionTransport> transport)
 :
-<<<<<<< HEAD
-    ftlServer(ftlServer),
+    connectionManager(connectionManager),
     transport(std::move(transport)),
     thread(std::bind(&FtlControlConnection::threadBody, this, std::placeholders::_1))
-=======
-    connectionManager(connectionManager),
-    transport(std::move(transport))
->>>>>>> b7e0c24f
 {
 }
 #pragma endregion Constructor/Destructor
@@ -98,7 +83,7 @@
     {
         spdlog::info("Client provided invalid HMAC hash for channel {}, disconnecting...",
             channelId);
-        stopConnection();
+        requestStop();
         return;
     }
 }
@@ -115,12 +100,10 @@
         mediaPort));
 }
 
-void FtlControlConnection::Stop(FtlResponseCode responseCode)
+void FtlControlConnection::TerminateWithResponse(FtlResponseCode responseCode)
 {
     writeToTransport(fmt::format("{}\n", responseCode));
-
-    // Stop the transport, but don't fire OnConnectionClosed
-    transport->Stop();
+    requestStop();
 }
 #pragma endregion Public functions
 
@@ -132,7 +115,7 @@
 
     while (!stopToken.stop_requested())
     {
-        auto result = transport->Read(buffer, NetworkSocketConnectionTransport::DEFAULT_READ_TIMEOUT);
+        auto result = transport->Read(buffer, READ_TIMEOUT);
         if (result.IsError) {
             spdlog::error("Failed to read from control connection transport: {}", result.ErrorMessage);
             break;
@@ -153,9 +136,9 @@
     {
         ftlStream->ControlConnectionStopped(this);
     }
-    else if (ftlServer != nullptr)
-    {
-        ftlServer->ControlConnectionStopped(this);
+    else if (connectionManager != nullptr)
+    {
+        connectionManager->ControlConnectionStopped(this);
     }
 }
 
@@ -202,49 +185,19 @@
     }
 }
 
-<<<<<<< HEAD
-=======
-void FtlControlConnection::onTransportClosed()
-{
-    if (ftlStream != nullptr)
-    {
-        ftlStream->ControlConnectionStopped(this);
-    }
-    else if (connectionManager != nullptr)
-    {
-        connectionManager->ControlConnectionStopped(this);
-    }
-}
-
->>>>>>> b7e0c24f
 void FtlControlConnection::writeToTransport(const std::string& str)
 {
     auto bytes = Util::StringToByteVector(str);
-    transport->Write(bytes);
-}
-
-void FtlControlConnection::stopConnection()
-{
-<<<<<<< HEAD
+    auto result = transport->Write(bytes);
+    if (result.IsError)
+    {
+        spdlog::error("Failed to write to transport: {}", result.ErrorMessage);
+    }
+}
+
+void FtlControlConnection::requestStop()
+{
     thread.request_stop();
-=======
-    // First, stop the transport
-    // The first parameter indicates that the transport shouldn't wait for its read thread
-    // to end - this is important to prevent deadlocks, as we are likely calling from that same
-    // thread.
-    transport->Stop(true);
-    
-    // Notify that we've stopped -  we will not receive an OnConnectionClosed from the transport
-    // if we call Stop ourselves
-    if (ftlStream != nullptr)
-    {
-        ftlStream->ControlConnectionStopped(this);
-    }
-    else if (connectionManager != nullptr)
-    {
-        connectionManager->ControlConnectionStopped(this);
-    }
->>>>>>> b7e0c24f
 }
 
 void FtlControlConnection::processCommand(const std::string& command)
@@ -303,13 +256,13 @@
         {
             spdlog::warn("Client provided invalid channel ID value, disconnecting: {}",
                 channelIdStr);
-            stopConnection();
+            requestStop();
             return;
         }
         if (hmacRequested)
         {
             spdlog::error("Control connection attempted multiple CONNECT handshakes");
-            stopConnection();
+            requestStop();
             return;
         }
 
@@ -325,7 +278,7 @@
     else
     {
         spdlog::info("Malformed CONNECT request, disconnecting: {}", command);
-        stopConnection();
+        requestStop();
         return;
     }
 }
@@ -335,14 +288,14 @@
     if (!isAuthenticated)
     {
         spdlog::info("Client attempted to send attributes before auth. Disconnecting...");
-        stopConnection();
+        requestStop();
         return;
     }
     if (isStreaming)
     {
         
         spdlog::info("Client attempted to send attributes after stream started. Disconnecting...");
-        stopConnection();
+        requestStop();
         return;
     }
 
@@ -461,14 +414,14 @@
     if (!isAuthenticated)
     {
         spdlog::warn("Client attempted to start stream without valid authentication.");
-        stopConnection();
+        requestStop();
         return;
     }
     else if (!mediaMetadata.HasAudio && !mediaMetadata.HasVideo)
     {
         spdlog::warn(
             "Client attempted to start stream without HasAudio and HasVideo attributes set.");
-        stopConnection();
+        requestStop();
         return;
     }
     else if (mediaMetadata.HasAudio && 
@@ -478,7 +431,7 @@
     {
         spdlog::warn("Client attempted to start audio stream without valid AudioPayloadType/"
             "AudioIngestSSRC/AudioCodec.");
-        stopConnection();
+        requestStop();
         return;
     }
     else if (mediaMetadata.HasVideo && 
@@ -488,7 +441,7 @@
     {
         spdlog::warn("Client attempted to start video stream without valid VideoPayloadType/"
             "VideoIngestSSRC/VideoCodec.");
-        stopConnection();
+        requestStop();
         return;
     }
 

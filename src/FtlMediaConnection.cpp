/**
 * @file FtlMediaConnection.cpp
 * @author Hayden McAfee (hayden@outlook.com)
 * @version 0.1
 * @date 2020-08-11
 * 
 * @copyright Copyright (c) 2020 Hayden McAfee
 * 
 */

#include "FtlMediaConnection.h"

#include "ConnectionTransports/NetworkSocketConnectionTransport.h"
#include "FtlControlConnection.h"
#include "Rtp/RtpPacket.h"

#include <algorithm>
#include <fstream>
#include <iostream>
#include <memory>
#include <mutex>
#include <poll.h>
#include <spdlog/spdlog.h>
#include <spdlog/fmt/bin_to_hex.h>
#include <spdlog/fmt/ostr.h>

#pragma region Constructor / Destructor
FtlMediaConnection::FtlMediaConnection(
    std::unique_ptr<ConnectionTransport> transport,
    const MediaMetadata mediaMetadata,
    const ftl_channel_id_t channelId,
    const ftl_stream_id_t streamId,
    const ClosedCallback onClosed,
    const RtpPacketCallback onRtpPacket,
    const uint32_t rollingSizeAvgMs,
    const bool nackLostPackets)
<<<<<<< HEAD
    : transport(std::move(transport)),
      mediaMetadata(mediaMetadata),
      channelId(channelId),
      streamId(streamId),
      onClosed(onClosed),
      onRtpPacketBytes(onRtpPacketBytes),
      rollingSizeAvgMs(rollingSizeAvgMs),
      nackLostPackets(nackLostPackets),
      thread(std::jthread(std::bind(&FtlMediaConnection::threadBody, this, std::placeholders::_1)))
=======
:
    transport(std::move(transport)),
    mediaMetadata(mediaMetadata),
    channelId(channelId),
    streamId(streamId),
    onClosed(onClosed),
    onRtpPacket(onRtpPacket),
    rollingSizeAvgMs(rollingSizeAvgMs),
    nackLostPackets(nackLostPackets),
    thread(std::jthread(std::bind(&FtlMediaConnection::threadBody, this, std::placeholders::_1)))
>>>>>>> dd88baeb
{
    // Prepare stream data stores to accept packets from SSRCs specified by control handshake
    ssrcData.try_emplace(mediaMetadata.AudioSsrc);
    ssrcData.try_emplace(mediaMetadata.VideoSsrc);

    // Record start time
    startTime = std::chrono::system_clock::to_time_t(std::chrono::system_clock::now());
    steadyStartTime = std::chrono::steady_clock::now();
    spdlog::info("Media stream receiving for Channel {} / Stream {}",
                 channelId, streamId);
}
#pragma endregion

#pragma region Public methods
void FtlMediaConnection::RequestStop()
{
    thread.request_stop();
}

FtlStreamStats FtlMediaConnection::GetStats()
{
    std::shared_lock lock(dataMutex);
    FtlStreamStats stats{0};
    uint32_t rollingBytesReceived = 0;
    stats.StartTime = startTime;
    stats.DurationSeconds = std::chrono::duration_cast<std::chrono::seconds>(
                                std::chrono::steady_clock::now() - steadyStartTime)
                                .count();
    for (const auto &dataPair : ssrcData)
    {
        const SsrcData &data = dataPair.second;
        stats.PacketsReceived += data.PacketsReceived;
        stats.PacketsNacked += data.PacketsNacked;
        stats.PacketsLost += data.NackQueue.GetPacketsLost();
        for (const auto &bytesPair : dataPair.second.RollingBytesReceivedByTime)
        {
            rollingBytesReceived += bytesPair.second;
        }
        
        spdlog::debug("Stats ssrc:{} received:{} nacked:{} lost:{}", dataPair.first, data.PacketsReceived, data.PacketsNacked, data.NackQueue.GetPacketsLost());
        spdlog::trace("{}", data.NackQueue);

    }
    stats.RollingAverageBitrateBps = (rollingBytesReceived * 8) / (rollingSizeAvgMs / 1000.0f);

    return stats;
}

Result<FtlKeyframe> FtlMediaConnection::GetKeyframe()
{
    std::shared_lock lock(dataMutex);
    // Return the last available keyframe for the default video ssrc
    if (ssrcData.count(mediaMetadata.VideoSsrc) <= 0)
    {
        return Result<FtlKeyframe>::Error(
            fmt::format("No ssrc data available for video ssrc {}", mediaMetadata.VideoSsrc));
    }

    std::list<RtpPacket> &currentKeyframePackets =
        ssrcData.at(mediaMetadata.VideoSsrc).CurrentKeyframePackets;

    FtlKeyframe keyframe{mediaMetadata.VideoCodec};
    std::transform(
        currentKeyframePackets.begin(),
        currentKeyframePackets.end(),
        std::back_inserter(keyframe.Packets),
        [](const RtpPacket &packet) -> std::vector<std::byte> { return packet.Bytes; });
    return Result<FtlKeyframe>::Success(keyframe);
}
#pragma endregion

#pragma region Private methods
void FtlMediaConnection::threadBody(std::stop_token stopToken)
{
    std::vector<std::byte> buffer;

    while (!stopToken.stop_requested())
    {
        auto result = transport->Read(buffer, READ_TIMEOUT);
        if (result.IsError)
        {
            spdlog::error("Failed to read from media connection transport: {}",
                          result.ErrorMessage);
            break;
        }

        if (result.Value > 0)
        {
            onBytesReceived(buffer);
        }
    }

    spdlog::debug("Stopping media connection thread for Channel {} / Stream {}",
                  channelId, streamId);
    transport->Stop();
    if (onClosed)
    {
        onClosed(*this);
    }
}

void FtlMediaConnection::onBytesReceived(const std::vector<std::byte> &bytes)
{
    if (bytes.size() < 12)
    {
        // This packet is too small to have an RTP header.
        spdlog::warn(
            "Channel {} / stream {} received non-RTP packet of size {} (< 12 bytes). Discarding...",
            channelId, streamId, bytes.size());
        return;
    }

    handleRtpPacket(bytes);
}

std::set<rtp_extended_sequence_num_t> FtlMediaConnection::insertPacketInSequenceOrder(
    std::list<RtpPacket> &packetList, const RtpPacket &packet)
{
    const auto seqNum = packet.ExtendedSequenceNum;
    std::set<rtp_extended_sequence_num_t> missingSequences;
    // If the list is empty, just add it and we're done.
    if (packetList.size() == 0)
    {
        packetList.push_back(packet);
        return missingSequences;
    }
    // Insert the packet into list according to sequence number
    bool wasInserted = false;
    for (auto it = packetList.rbegin(); it != packetList.rend(); it++)
    {
        const RtpPacket &cachedPacket = *it;
        const auto cachedSeqNum = cachedPacket.ExtendedSequenceNum;

        // Have we found our insertion point in the sorted packet list?
        if (seqNum > cachedSeqNum)
        {
            // If there are any gaps between the sequence numbers, mark them as missing.
            if (seqNum - 1 != cachedSeqNum)
            {
                for (rtp_extended_sequence_num_t missingSeqNum = (cachedSeqNum + 1);
                     (missingSeqNum < seqNum); missingSeqNum++)
                {
                    missingSequences.insert(missingSeqNum);
                }
            }
            packetList.insert(it.base(), packet);
            wasInserted = true;
            break;
        }
    }

    if (!wasInserted)
    {
        // The packet's sequence number was older than the whole list - insert at the very front.
        const auto firstSeqNum = packetList.front().ExtendedSequenceNum;

        // Mark in-between packets missing.
        for (rtp_extended_sequence_num_t missingSeqNum = (seqNum + 1);
             (missingSeqNum < firstSeqNum); missingSeqNum++)
        {
            missingSequences.insert(missingSeqNum);
        }
        packetList.push_front(packet);
    }

    return missingSequences;
}

void FtlMediaConnection::handleRtpPacket(const std::vector<std::byte> &packetBytes)
{
    const RtpHeader *rtpHeader = RtpPacket::GetRtpHeader(packetBytes);
    rtp_ssrc_t ssrc = ntohl(rtpHeader->Ssrc);

    // Handle audio/video packets
    if ((ssrc == mediaMetadata.AudioSsrc) ||
        (ssrc == mediaMetadata.VideoSsrc))
    {
        handleMediaPacket(packetBytes);
    }
    else
    {
        // FTL implementation uses the marker bit space for payload types above 127
        // when the payload type is not audio or video. So we need to reconstruct it.
        uint8_t payloadType =
            ((static_cast<uint8_t>(rtpHeader->MarkerBit) << 7) |
             static_cast<uint8_t>(rtpHeader->Type));

        if (payloadType == FTL_PAYLOAD_TYPE_PING)
        {
            handlePing(packetBytes);
        }
        else if (payloadType == FTL_PAYLOAD_TYPE_SENDER_REPORT)
        {
            handleSenderReport(packetBytes);
        }
        else
        {
            spdlog::warn("Unknown RTP payload type {} (orig {})\n", payloadType,
                         rtpHeader->Type);
        }
    }
}

void FtlMediaConnection::handleMediaPacket(const std::vector<std::byte> &packetBytes)
{
    const RtpHeader *rtpHeader = RtpPacket::GetRtpHeader(packetBytes);
    const rtp_ssrc_t ssrc = ntohl(rtpHeader->Ssrc);
    const rtp_sequence_num_t seqNum = ntohs(rtpHeader->SequenceNumber);

    if (ssrcData.count(ssrc) <= 0)
    {
        const rtp_payload_type_t payloadType = ntohs(rtpHeader->Type);
        spdlog::warn("Received RTP payload type {} with unexpected ssrc {}", payloadType, ssrc);
        return;
    }

    std::unique_lock lock(dataMutex);
    SsrcData &data = ssrcData.at(ssrc);

    // The FTL client will sometimes send a bunch of audio packets first as a 'speed test'.
    // We should ignore these until we see our first video packet show up.
    if ((ssrc == mediaMetadata.AudioSsrc) &&
        (ssrcData.count(mediaMetadata.VideoSsrc) > 0) &&
        (ssrcData.at(mediaMetadata.VideoSsrc).PacketsReceived <= 0))
    {
        return;
    }

    auto extendedSeq = data.NackQueue.Track(seqNum);

    // Keep the sending of NACKs behind a feature toggle for now
    // https://github.com/Glimesh/janus-ftl-plugin/issues/95
    if (nackLostPackets)
    {
        auto missing = data.NackQueue.GetMissing();

        for (auto it = missing.rbegin(); it != missing.rend();)
        {
            // TODO do better than cheat and just send one packet per NACK
            rtp_extended_sequence_num_t seq = *it;
            sendNack(ssrc, seq, 0);
            data.NackQueue.NackSent(seq);
            data.PacketsNacked++;
            ++it;

            // // Group missing sequence numbers into NACK packets which use a 16-bit
            // // bitmask to potentialy nack multiple numbers with a single packet.
            // rtp_extended_sequence_num_t nackStartSeq = *it;

            // // Build bitmask of current and up to 15 following missing sequence numbers
            // uint16_t bitmask = 0;
            // while (it != missing.rend()) {
            //     rtp_extended_sequence_num_t seq = *it;
            //     spdlog::trace("NACKing seq:{}", seq);

            //     auto offset = seq - nackStartSeq;
            //     if (offset > 15)
            //     {
            //         // Cannot include this seq in our current NACK packet, break to
            //         // send current NACK packet and start a new one
            //         break;
            //     }

            //     bitmask |= 0x1 << offset;

            //     // Premptively mark seq as NACK'd, simpler to mark it here than
            //     // when the packet is actually sent (once this loop breaks)
            //     data.NackQueue.NackSent(seq);

            //     ++it;
            // }

            // // Send NACK packet for bitmask of missing packets
            // sendNack(ssrc, nackStartSeq, bitmask);
        }
    }

    auto packet = RtpPacket(packetBytes, extendedSeq);

    updateMediaPacketStats(packetBytes, data);
    captureVideoKeyframe(packet, data);

    if (onRtpPacketBytes)
    {
        onRtpPacketBytes(packetBytes);
    }
}

void FtlMediaConnection::updateMediaPacketStats(
    const std::vector<std::byte> &packetBytes,
    SsrcData &data)
{
    // Record packet count
    data.PacketsReceived++;

    // Record rolling bytes received
    std::chrono::time_point<std::chrono::steady_clock> now = std::chrono::steady_clock::now();
    if (data.RollingBytesReceivedByTime.count(now) > 0)
    {
        data.RollingBytesReceivedByTime.at(now) += packetBytes.size();
    }
    else
    {
        data.RollingBytesReceivedByTime.emplace(now, packetBytes.size());
    }

    // Trim any packets that are too old from rolling count
    for (auto it = data.RollingBytesReceivedByTime.begin();
         it != data.RollingBytesReceivedByTime.end();)
    {
        uint32_t msDelta =
            std::chrono::duration_cast<std::chrono::milliseconds>(now - it->first).count();
        if (msDelta > rollingSizeAvgMs)
        {
            it = data.RollingBytesReceivedByTime.erase(it);
        }
        else
        {
            // Map is sorted in ascending order - so we can break early
            break;
        }
    }
}

void FtlMediaConnection::captureVideoKeyframe(const RtpPacket &rtpPacket, SsrcData &data)
{
    const RtpHeader *rtpHeader = rtpPacket.Header();
    // Is this a video packet?
    if (ntohl(rtpHeader->Ssrc) == mediaMetadata.VideoSsrc)
    {
        switch (mediaMetadata.VideoCodec)
        {
        case VideoCodecKind::H264:
            captureH264VideoKeyframe(rtpPacket, data);
            break;
        case VideoCodecKind::Unsupported:
        default:
            // We don't know how to process keyframes for this video codec.
            break;
        }
    }
}

void FtlMediaConnection::captureH264VideoKeyframe(const RtpPacket &rtpPacket, SsrcData &data)
{
    // Is this packet part of a keyframe?
    std::span<const std::byte> packetPayload = rtpPacket.Payload();
    if (packetPayload.size() < 2)
    {
        return;
    }
    bool isKeyframePart = false;
    uint8_t nalType = (static_cast<uint8_t>(packetPayload[0]) & 0b00011111);
    if ((nalType == 7) || (nalType == 8)) // Sequence Parameter Set / Picture Parameter Set
    {
        // SPS often precedes an IDR (Instantaneous Decoder Refresh) aka Keyframe
        // and provides information on how to decode it. We should keep this around.
        isKeyframePart = true;
    }
    else if (nalType == 5) // IDR
    {
        // Managed to fit an entire IDR into one packet!
        isKeyframePart = true;
    }
    // See https://tools.ietf.org/html/rfc3984#section-5.8
    else if (nalType == 28 || nalType == 29) // Fragmentation unit (FU-A)
    {
        uint8_t fragmentType = (static_cast<uint8_t>(packetPayload[1]) & 0b00011111);
        if ((fragmentType == 7) || // Fragment of SPS
            (fragmentType == 5))   // Fragment of IDR
        {
            isKeyframePart = true;
        }
    }

    if (!isKeyframePart)
    {
        return;
    }

    if (data.PendingKeyframePackets.size() <= 0)
    {
        insertPacketInSequenceOrder(data.PendingKeyframePackets, rtpPacket);
    }
    else
    {
        const RtpPacket &firstPacket = data.PendingKeyframePackets.front();
        const RtpHeader *firstHeader = firstPacket.Header();
        rtp_timestamp_t lastTimestamp = ntohl(firstHeader->Timestamp);
        rtp_timestamp_t currentTimestamp = ntohl(rtpPacket.Header()->Timestamp);
        if (lastTimestamp == currentTimestamp)
        {
            insertPacketInSequenceOrder(data.PendingKeyframePackets, rtpPacket);
        }
        else
        {
            spdlog::trace("{} keyframe packets recorded @ timestamp {}",
                          data.PendingKeyframePackets.size(), currentTimestamp);
            data.CurrentKeyframePackets.swap(data.PendingKeyframePackets);
            data.PendingKeyframePackets.clear();
            data.PendingKeyframePackets.push_back(rtpPacket);
        }
    }
}

void FtlMediaConnection::sendNack(
    const rtp_ssrc_t ssrc,
    const rtp_extended_sequence_num_t seq,
    const uint16_t followingLostPacketsBitmask)
{
    // See https://tools.ietf.org/html/rfc4585#section-6.2.1
    // for information on how the nack packet is formed
    char nackBuffer[16]{0};
    auto rtcpPacket = reinterpret_cast<RtcpFeedbackPacket *>(nackBuffer);
    rtcpPacket->Header.Version = 2;
    rtcpPacket->Header.Padding = 0;
    rtcpPacket->Header.Rc = RtcpFeedbackMessageType::NACK;
    rtcpPacket->Header.Type = RtcpType::RTPFB;
    rtcpPacket->Header.Length = htons(3);
    rtcpPacket->Ssrc = htonl(ssrc);
    rtcpPacket->Media = htonl(ssrc);
    auto rtcpNack =
        reinterpret_cast<RtcpFeedbackPacketNackControlInfo *>(rtcpPacket->Fci);
    rtcpNack->Pid = htons(seq);
    rtcpNack->Blp = htons(followingLostPacketsBitmask);
    std::vector<std::byte> nackBytes(reinterpret_cast<std::byte *>(nackBuffer),
                                     reinterpret_cast<std::byte *>(nackBuffer) + sizeof(nackBuffer));
    transport->Write(nackBytes);

<<<<<<< HEAD
    spdlog::trace("NACK ssrc:{}, seq:{}, following:{:#016b}", ssrc, seq, followingLostPacketsBitmask);
=======
    spdlog::debug(
        "SENT {}",
        spdlog::to_hex(nackBytes.begin(), nackBytes.end()));
}

void FtlMediaConnection::processAudioVideoRtpPacket(const RtpPacket& rtpPacket,
    std::unique_lock<std::shared_mutex>& dataLock)
{
    processRtpPacketKeyframe(rtpPacket, dataLock);

    if (onRtpPacket)
    {
        onRtpPacket(rtpPacket);
    }
>>>>>>> dd88baeb
}

void FtlMediaConnection::handlePing(const std::vector<std::byte> &packetBytes)
{
    // FTL client is trying to measure round trip time (RTT), pong back the same packet
    transport->Write(packetBytes);
}

void FtlMediaConnection::handleSenderReport(const std::vector<std::byte> &packetBytes)
{
    // We expect this packet to be 28 bytes big.
    if (packetBytes.size() != 28)
    {
        spdlog::warn("Invalid sender report packet of length {} (expect 28)", packetBytes.size());
    }
    // char* packet = reinterpret_cast<char*>(rtpHeader);
    // uint32_t ssrc              = ntohl(*reinterpret_cast<uint32_t*>(packet + 4));
    // uint32_t ntpTimestampHigh  = ntohl(*reinterpret_cast<uint32_t*>(packet + 8));
    // uint32_t ntpTimestampLow   = ntohl(*reinterpret_cast<uint32_t*>(packet + 12));
    // uint32_t rtpTimestamp      = ntohl(*reinterpret_cast<uint32_t*>(packet + 16));
    // uint32_t senderPacketCount = ntohl(*reinterpret_cast<uint32_t*>(packet + 20));
    // uint32_t senderOctetCount  = ntohl(*reinterpret_cast<uint32_t*>(packet + 24));

    // uint64_t ntpTimestamp = (static_cast<uint64_t>(ntpTimestampHigh) << 32) |
    //     static_cast<uint64_t>(ntpTimestampLow);

    // TODO: We don't do anything with this information right now, but we ought to log
    // it away somewhere.
}
#pragma endregion<|MERGE_RESOLUTION|>--- conflicted
+++ resolved
@@ -34,28 +34,15 @@
     const RtpPacketCallback onRtpPacket,
     const uint32_t rollingSizeAvgMs,
     const bool nackLostPackets)
-<<<<<<< HEAD
     : transport(std::move(transport)),
       mediaMetadata(mediaMetadata),
       channelId(channelId),
       streamId(streamId),
       onClosed(onClosed),
-      onRtpPacketBytes(onRtpPacketBytes),
+      onRtpPacket(onRtpPacket),
       rollingSizeAvgMs(rollingSizeAvgMs),
       nackLostPackets(nackLostPackets),
       thread(std::jthread(std::bind(&FtlMediaConnection::threadBody, this, std::placeholders::_1)))
-=======
-:
-    transport(std::move(transport)),
-    mediaMetadata(mediaMetadata),
-    channelId(channelId),
-    streamId(streamId),
-    onClosed(onClosed),
-    onRtpPacket(onRtpPacket),
-    rollingSizeAvgMs(rollingSizeAvgMs),
-    nackLostPackets(nackLostPackets),
-    thread(std::jthread(std::bind(&FtlMediaConnection::threadBody, this, std::placeholders::_1)))
->>>>>>> dd88baeb
 {
     // Prepare stream data stores to accept packets from SSRCs specified by control handshake
     ssrcData.try_emplace(mediaMetadata.AudioSsrc);
@@ -333,14 +320,14 @@
         }
     }
 
-    auto packet = RtpPacket(packetBytes, extendedSeq);
+    RtpPacket packet(packetBytes, extendedSeq);
 
     updateMediaPacketStats(packetBytes, data);
     captureVideoKeyframe(packet, data);
 
-    if (onRtpPacketBytes)
-    {
-        onRtpPacketBytes(packetBytes);
+    if (onRtpPacket)
+    {
+        onRtpPacket(packet);
     }
 }
 
@@ -485,24 +472,7 @@
                                      reinterpret_cast<std::byte *>(nackBuffer) + sizeof(nackBuffer));
     transport->Write(nackBytes);
 
-<<<<<<< HEAD
     spdlog::trace("NACK ssrc:{}, seq:{}, following:{:#016b}", ssrc, seq, followingLostPacketsBitmask);
-=======
-    spdlog::debug(
-        "SENT {}",
-        spdlog::to_hex(nackBytes.begin(), nackBytes.end()));
-}
-
-void FtlMediaConnection::processAudioVideoRtpPacket(const RtpPacket& rtpPacket,
-    std::unique_lock<std::shared_mutex>& dataLock)
-{
-    processRtpPacketKeyframe(rtpPacket, dataLock);
-
-    if (onRtpPacket)
-    {
-        onRtpPacket(rtpPacket);
-    }
->>>>>>> dd88baeb
 }
 
 void FtlMediaConnection::handlePing(const std::vector<std::byte> &packetBytes)

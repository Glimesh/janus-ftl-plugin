--- conflicted
+++ resolved
@@ -7,18 +7,8 @@
 
 #include "ExtendedSequenceCounter.h"
 
-<<<<<<< HEAD
+#include <iostream>
 #include <spdlog/spdlog.h>
-=======
-#include <iostream>
-
-bool ExtendedSequenceCounter::Extend(rtp_sequence_num_t seq, rtp_extended_sequence_num_t* extendedSeq)
-{
-    bool valid = UpdateState(seq);
-    *extendedSeq = cycles | seq;
-    return valid;
-}
->>>>>>> dd88baeb
 
 ExtendedSequenceCounter::ExtendResult ExtendedSequenceCounter::Extend(rtp_sequence_num_t seq)
 {

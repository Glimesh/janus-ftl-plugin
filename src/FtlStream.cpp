--- conflicted
+++ resolved
@@ -150,451 +150,4 @@
     onClosed(this);
 }
 
-<<<<<<< HEAD
-=======
-std::set<rtp_sequence_num_t> FtlStream::insertPacketInSequenceOrder(
-    std::list<std::vector<std::byte>>& packetList, const std::vector<std::byte>& packet)
-{
-    std::set<rtp_sequence_num_t> missingSequences;
-    const Rtp::RtpHeader* rtpHeader = Rtp::GetRtpHeader(packet);
-    const rtp_sequence_num_t seqNum = ntohs(rtpHeader->SequenceNumber);
-    // If the list is empty, just add it and we're done.
-    if (packetList.size() == 0)
-    {
-        packetList.push_back(packet);
-        return missingSequences;
-    }
-    // Insert the packet into list according to sequence number
-    bool wasInserted = false;
-    for (auto it = packetList.rbegin(); it != packetList.rend(); it++)
-    {
-        const std::vector<std::byte>& cachedPacket = *it;
-        const Rtp::RtpHeader* cachedRtpHeader = Rtp::GetRtpHeader(cachedPacket);
-        const rtp_sequence_num_t cachedSeqNum = ntohs(cachedRtpHeader->SequenceNumber);
-
-        if (isSequenceNewer(seqNum, cachedSeqNum))
-        {
-            // If there are any gaps between the sequence numbers, mark them as missing.
-            // cast to uint16_t to account for overflow (sequence numbers wrap from 65535 -> 0)
-            if (cachedSeqNum != static_cast<uint16_t>(seqNum - 1))
-            {
-                for (uint16_t missingSeqNum = (cachedSeqNum + 1);
-                    (missingSeqNum < seqNum); missingSeqNum++)
-                {
-                    missingSequences.insert(missingSeqNum);
-                }
-            }
-            packetList.insert(it.base(), packet);
-            wasInserted = true;
-            break;
-        }
-    }
-
-    if (!wasInserted)
-    {
-        // The packet's sequence number was older than the whole list - insert at the very front.
-        const std::vector<std::byte>& firstPacket = packetList.front();
-        const Rtp::RtpHeader* firstRtpHeader = Rtp::GetRtpHeader(firstPacket);
-        const rtp_sequence_num_t firstSeqNum = ntohs(firstRtpHeader->SequenceNumber);
-
-        // Mark in-between packets missing.
-        for (uint16_t missingSeqNum = (seqNum + 1);
-            (missingSeqNum < firstSeqNum); missingSeqNum++)
-        {
-            missingSequences.insert(missingSeqNum);
-        }
-        packetList.push_front(packet);
-    }
-
-    return missingSequences;
-}
-
-void FtlStream::processRtpPacket(const std::vector<std::byte>& rtpPacket)
-{
-    std::unique_lock lock(dataMutex);
-    const Rtp::RtpHeader* rtpHeader = Rtp::GetRtpHeader(rtpPacket);
-    rtp_ssrc_t ssrc = ntohl(rtpHeader->Ssrc);
-
-    // Process audio/video packets
-    if ((ssrc == mediaMetadata.AudioSsrc) || 
-        (ssrc == mediaMetadata.VideoSsrc))
-    {
-        processRtpPacketSequencing(rtpPacket, lock);
-        processAudioVideoRtpPacket(rtpPacket, lock);
-    }
-    else
-    {
-        // FTL implementation uses the marker bit space for payload types above 127
-        // when the payload type is not audio or video. So we need to reconstruct it.
-        uint8_t payloadType = 
-            ((static_cast<uint8_t>(rtpHeader->MarkerBit) << 7) | 
-            static_cast<uint8_t>(rtpHeader->Type));
-        
-        if (payloadType == FTL_PAYLOAD_TYPE_PING)
-        {
-            handlePing(rtpPacket);
-        }
-        else if (payloadType == FTL_PAYLOAD_TYPE_SENDER_REPORT)
-        {
-            handleSenderReport(rtpPacket);
-        }
-        else
-        {
-            spdlog::warn("Unknown RTP payload type {} (orig {})\n", payloadType, 
-                rtpHeader->Type);
-        }
-    }
-}
-
-void FtlStream::processRtpPacketSequencing(const std::vector<std::byte>& rtpPacket,
-    const std::unique_lock<std::shared_mutex>& dataLock)
-{
-    const Rtp::RtpHeader* rtpHeader = Rtp::GetRtpHeader(rtpPacket);
-    const rtp_ssrc_t ssrc = ntohl(rtpHeader->Ssrc);
-    const rtp_sequence_num_t seqNum = ntohs(rtpHeader->SequenceNumber);
-
-    if (ssrcData.count(ssrc) <= 0)
-    {
-        const rtp_payload_type_t payloadType = ntohs(rtpHeader->Type);
-        spdlog::warn("Received RTP payload type {} with unexpected ssrc {}", payloadType, ssrc);
-        return;
-    }
-
-    SsrcData& data = ssrcData.at(ssrc);
-
-    // The FTL client will sometimes send a bunch of audio packets first as a 'speed test'.
-    // We should ignore these until we see our first video packet show up.
-    if ((ssrc == mediaMetadata.AudioSsrc) &&
-        (ssrcData.count(mediaMetadata.VideoSsrc) > 0) &&
-        (ssrcData.at(mediaMetadata.VideoSsrc).CircularPacketBuffer.size() <= 0))
-    {
-        return;
-    }
-
-    // If this sequence is marked as missing anywhere, un-mark it.
-    data.NackQueue.erase(seqNum);
-    data.NackedSequences.erase(seqNum);
-
-    // Tally up the size of the packet
-    data.PacketsReceived++;
-    std::chrono::time_point<std::chrono::steady_clock> steadyNow = std::chrono::steady_clock::now();
-    if (data.RollingBytesReceivedByTime.count(steadyNow) > 0)
-    {
-        data.RollingBytesReceivedByTime.at(steadyNow) += rtpPacket.size();
-    }
-    else
-    {
-        data.RollingBytesReceivedByTime.try_emplace(steadyNow, rtpPacket.size());
-    }
-    // Trim any packets that are too old
-    for (auto it = data.RollingBytesReceivedByTime.begin();
-        it != data.RollingBytesReceivedByTime.end();)
-    {
-        uint32_t msDelta = 
-            std::chrono::duration_cast<std::chrono::milliseconds>(steadyNow - it->first).count();
-        if (msDelta > ROLLING_SIZE_AVERAGE_MS)
-        {
-            it = data.RollingBytesReceivedByTime.erase(it);
-        }
-        else
-        {
-            // Map is sorted in ascending order - so we can break early
-            break;
-        }
-    }
-
-    // Insert the packet into the buffer in sequence number order
-    std::set<rtp_sequence_num_t> missingSequences =
-        insertPacketInSequenceOrder(data.CircularPacketBuffer, rtpPacket);
-
-    // Trim circular packet buffer to stay within buffer size limit
-    while (data.CircularPacketBuffer.size() > PACKET_BUFFER_SIZE)
-    {
-        data.CircularPacketBuffer.pop_front();
-    }
-
-    // TODO: Disabled NACKs because sometimes on sequence number rollover, we'd start
-    // seeing massive amounts of "lost" packets.
-    // https://github.com/Glimesh/janus-ftl-plugin/issues/95
-    // // Calculate which packets are missing and should be NACK'd
-    // rtp_sequence_num_t latestSequence = Rtp::GetRtpSequence(data.CircularPacketBuffer.back());
-    // if (missingSequences.size() == 0)
-    // {
-    //     data.PacketsSinceLastMissedSequence++;
-    // }
-    // else if (missingSequences.size() > (MAX_PACKETS_BEFORE_NACK * 2))
-    // {
-    //     spdlog::warn("At least {} packets were lost before current sequence {} - ignoring and "
-    //         "waiting for stream to stabilize...",
-    //         missingSequences.size(), seqNum);
-    //     data.PacketsSinceLastMissedSequence = 0;
-    //     data.PacketsLost += missingSequences.size();
-    // }
-    // else
-    // {
-    //     // Only nack packets if they're reasonably new, and haven't already been nack'd
-    //     int missingPacketCount = 0;
-    //     for (const auto& missingSeq : missingSequences)
-    //     {
-    //         if ((data.NackedSequences.count(missingSeq) <= 0) &&
-    //             (static_cast<uint16_t>(latestSequence - missingSeq) < NACK_TIMEOUT_SEQUENCE_DELTA))
-    //         {
-    //             data.NackQueue.insert(missingSeq);
-    //             ++missingPacketCount;
-    //         }
-    //     }
-    //     spdlog::debug("Marking {} packets missing since sequence {}", missingPacketCount,
-    //         seqNum);
-    //     data.PacketsSinceLastMissedSequence = 0;
-    // }
-
-    // processNacks(ssrc, dataLock);
-    // /TODO
-}
-
-void FtlStream::processRtpPacketKeyframe(const std::vector<std::byte>& rtpPacket,
-    const std::unique_lock<std::shared_mutex>& dataLock)
-{
-    const Rtp::RtpHeader* rtpHeader = Rtp::GetRtpHeader(rtpPacket);
-    // Is this a video packet?
-    if (ntohl(rtpHeader->Ssrc) == mediaMetadata.VideoSsrc)
-    {
-        switch (mediaMetadata.VideoCodec)
-        {
-        case VideoCodecKind::H264:
-            processRtpH264PacketKeyframe(rtpPacket, dataLock);
-            break;
-        case VideoCodecKind::Unsupported:
-        default:
-            // We don't know how to process keyframes for this video codec.
-            break;
-        }
-    }
-}
-
-void FtlStream::processRtpH264PacketKeyframe(const std::vector<std::byte>& rtpPacket,
-    const std::unique_lock<std::shared_mutex>& dataLock)
-{
-    const Rtp::RtpHeader* rtpHeader = Rtp::GetRtpHeader(rtpPacket);
-    const rtp_ssrc_t ssrc = ntohl(rtpHeader->Ssrc);
-    if (ssrcData.count(ssrc) <= 0)
-    {
-        spdlog::warn("Couldn't process H264 keyframes for unknown ssrc {}", ssrc);
-        return;
-    }
-    SsrcData& data = ssrcData.at(ssrc);
-
-    // Is this packet part of a keyframe?
-    std::span<const std::byte> packetPayload = Rtp::GetRtpPayload(rtpPacket);
-    if (packetPayload.size() < 2)
-    {
-        return;
-    }
-    bool isKeyframePart = false;
-    uint8_t nalType = (static_cast<uint8_t>(packetPayload[0]) & 0b00011111);
-    if ((nalType == 7) || (nalType == 8)) // Sequence Parameter Set / Picture Parameter Set
-    {
-        // SPS often precedes an IDR (Instantaneous Decoder Refresh) aka Keyframe
-        // and provides information on how to decode it. We should keep this around.
-        isKeyframePart = true;
-    }
-    else if (nalType == 5) // IDR
-    {
-        // Managed to fit an entire IDR into one packet!
-        isKeyframePart = true;
-    }
-    // See https://tools.ietf.org/html/rfc3984#section-5.8
-    else if (nalType == 28 || nalType == 29) // Fragmentation unit (FU-A)
-    {
-        uint8_t fragmentType = (static_cast<uint8_t>(packetPayload[1]) & 0b00011111);
-        if ((fragmentType == 7) || // Fragment of SPS
-            (fragmentType == 5))   // Fragment of IDR
-        {
-            isKeyframePart = true;
-        }
-    }
-
-    if (!isKeyframePart)
-    {
-        return;
-    }
-
-    if (data.PendingKeyframePackets.size() <= 0)
-    {
-        insertPacketInSequenceOrder(data.PendingKeyframePackets, rtpPacket);
-    }
-    else
-    {
-        std::vector<std::byte>& firstPacket = data.PendingKeyframePackets.front();
-        const Rtp::RtpHeader* firstHeader = Rtp::GetRtpHeader(firstPacket);
-        rtp_timestamp_t lastTimestamp = ntohl(firstHeader->Timestamp);
-        rtp_timestamp_t currentTimestamp = ntohl(rtpHeader->Timestamp);
-        if (lastTimestamp == currentTimestamp)
-        {
-            insertPacketInSequenceOrder(data.PendingKeyframePackets, rtpPacket);
-        }
-        else
-        {
-            spdlog::debug("{} keyframe packets recorded @ timestamp {}",
-                data.PendingKeyframePackets.size(), currentTimestamp);
-            data.CurrentKeyframePackets = std::move(data.PendingKeyframePackets); // swap?
-            data.PendingKeyframePackets.clear();
-            data.PendingKeyframePackets.push_back(rtpPacket);
-        }
-    }
-}
-
-bool FtlStream::isSequenceNewer(rtp_sequence_num_t newSeq, rtp_sequence_num_t oldSeq,
-    size_t bufferSize)
-{
-    // Check for rollover
-    uint16_t rolloverDeltaThreshold = (UINT16_MAX - (bufferSize * 2));
-    if ((newSeq < oldSeq) && ((oldSeq - newSeq) > rolloverDeltaThreshold))
-    {
-        return true; 
-    }
-    else
-    {
-        return (newSeq > oldSeq);
-    }
-}
-
-void FtlStream::processNacks(const rtp_ssrc_t ssrc,
-    const std::unique_lock<std::shared_mutex>& dataLock)
-{
-    if (ssrcData.count(ssrc) <= 0)
-    {
-        spdlog::warn("Couldn't process NACKs for unknown ssrc {}", ssrc);
-        return;
-    }
-    SsrcData& data = ssrcData.at(ssrc);
-    rtp_sequence_num_t latestSequence = Rtp::GetRtpSequence(data.CircularPacketBuffer.back());
-    
-    // First, toss any old NACK'd packets that we haven't received and mark them lost.
-    for (auto it = data.NackedSequences.begin(); it != data.NackedSequences.end();)
-    {
-        const rtp_sequence_num_t& nackedSeq = *it;
-        if (static_cast<uint16_t>(latestSequence - nackedSeq) > NACK_TIMEOUT_SEQUENCE_DELTA)
-        {
-            data.PacketsLost++;
-            it = data.NackedSequences.erase(it);
-        }
-        else
-        {
-            break;
-        }
-    }
-
-    // If enough packets have been marked as missing, or enough time has passed, send NACKs
-    if ((data.NackQueue.size() >= MAX_PACKETS_BEFORE_NACK) ||
-        ((data.NackQueue.size() > 0) &&
-            (data.PacketsSinceLastMissedSequence >= MAX_PACKETS_BEFORE_NACK)))
-    {
-        spdlog::debug(fmt::format("Sending NACKs for sequences {}",
-            fmt::join(data.NackQueue, ", ")));
-
-        // Mark packets as NACK'd
-        data.NackedSequences.insert(data.NackQueue.begin(), data.NackQueue.end());
-        data.PacketsNacked += data.NackQueue.size();
-
-        // Send the NACK request packets
-        while (data.NackQueue.size() > 0)
-        {
-            auto it = data.NackQueue.begin();
-            rtp_sequence_num_t firstSeq = *it;
-            uint16_t followingLostPacketsBitmask = 0;
-            spdlog::debug("FIRST SEQ {}", firstSeq);
-            it++;
-            while (true)
-            {
-                if (it == data.NackQueue.end())
-                {
-                    break;
-                }
-
-                rtp_sequence_num_t nextSeq = *it;
-                if ((nextSeq - firstSeq) > 15)
-                {
-                    break;
-                }
-                spdlog::debug("SUB SEQ {}", nextSeq);
-                followingLostPacketsBitmask |= (0x1 << ((nextSeq - firstSeq) - 1));
-                it = data.NackQueue.erase(it);
-            }
-            data.NackQueue.erase(firstSeq);
-
-            sendNack(ssrc, firstSeq, followingLostPacketsBitmask, dataLock);
-        }
-    }
-}
-
-void FtlStream::sendNack(const rtp_ssrc_t ssrc, const rtp_sequence_num_t packetId,
-        const uint16_t followingLostPacketsBitmask,
-        const std::unique_lock<std::shared_mutex>& dataLock)
-{
-    // See https://tools.ietf.org/html/rfc4585#section-6.2.1
-    // for information on how the nack packet is formed
-    char nackBuffer[16] { 0 };
-    auto rtcpPacket = reinterpret_cast<Rtp::RtcpFeedbackPacket*>(nackBuffer);
-    rtcpPacket->Header.Version = 2;
-    rtcpPacket->Header.Padding = 0;
-    rtcpPacket->Header.Rc = Rtp::RtcpFeedbackMessageType::NACK;
-    rtcpPacket->Header.Type = Rtp::RtcpType::RTPFB;
-    rtcpPacket->Header.Length = htons(3);
-    rtcpPacket->Ssrc = htonl(ssrc);
-    rtcpPacket->Media = htonl(ssrc);
-    auto rtcpNack = 
-        reinterpret_cast<Rtp::RtcpFeedbackPacketNackControlInfo*>(rtcpPacket->Fci);
-    rtcpNack->Pid = htons(packetId);
-    rtcpNack->Blp = htons(followingLostPacketsBitmask);
-    std::vector<std::byte> nackBytes(reinterpret_cast<std::byte*>(nackBuffer),
-        reinterpret_cast<std::byte*>(nackBuffer) + sizeof(nackBuffer));
-    mediaTransport->Write(nackBytes);
-
-    spdlog::debug(
-        "SENT {}",
-        spdlog::to_hex(nackBytes.begin(), nackBytes.end()));
-}
-
-void FtlStream::processAudioVideoRtpPacket(const std::vector<std::byte>& rtpPacket,
-    std::unique_lock<std::shared_mutex>& dataLock)
-{
-    processRtpPacketKeyframe(rtpPacket, dataLock);
-
-    if (onRtpPacket)
-    {
-        dataLock.unlock(); // Unlock while we call out
-        onRtpPacket(rtpPacket);
-        dataLock.lock();
-    }
-}
-
-void FtlStream::handlePing(const std::vector<std::byte>& rtpPacket)
-{
-    // FTL client is trying to measure round trip time (RTT), pong back the same packet
-    mediaTransport->Write(rtpPacket);
-}
-
-void FtlStream::handleSenderReport(const std::vector<std::byte>& rtpPacket)
-{
-    // We expect this packet to be 28 bytes big.
-    if (rtpPacket.size() != 28)
-    {
-        spdlog::warn("Invalid sender report packet of length {} (expect 28)", rtpPacket.size());
-    }
-    // char* packet = reinterpret_cast<char*>(rtpHeader);
-    // uint32_t ssrc              = ntohl(*reinterpret_cast<uint32_t*>(packet + 4));
-    // uint32_t ntpTimestampHigh  = ntohl(*reinterpret_cast<uint32_t*>(packet + 8));
-    // uint32_t ntpTimestampLow   = ntohl(*reinterpret_cast<uint32_t*>(packet + 12));
-    // uint32_t rtpTimestamp      = ntohl(*reinterpret_cast<uint32_t*>(packet + 16));
-    // uint32_t senderPacketCount = ntohl(*reinterpret_cast<uint32_t*>(packet + 20));
-    // uint32_t senderOctetCount  = ntohl(*reinterpret_cast<uint32_t*>(packet + 24));
-
-    // uint64_t ntpTimestamp = (static_cast<uint64_t>(ntpTimestampHigh) << 32) | 
-    //     static_cast<uint64_t>(ntpTimestampLow);
-
-    // TODO: We don't do anything with this information right now, but we ought to log
-    // it away somewhere.
-}
->>>>>>> 3740baf1
 #pragma endregion
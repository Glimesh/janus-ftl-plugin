--- conflicted
+++ resolved
@@ -546,31 +546,7 @@
             }
             data.NackQueue.erase(firstSeq);
 
-<<<<<<< HEAD
-            // See https://tools.ietf.org/html/rfc4585 Section 6.1
-            // for information on how the nack packet is formed
-            char nackBuffer[16] { 0 };
-            auto rtcpPacket = reinterpret_cast<RtcpFeedbackPacket*>(nackBuffer);
-            rtcpPacket->Header.Version = 2;
-            rtcpPacket->Header.Padding = 0;
-            rtcpPacket->Header.Rc = RtcpFeedbackMessageType::NACK;
-            rtcpPacket->Header.Type = RtcpType::RTPFB;
-            rtcpPacket->Header.Length = htons(3);
-            rtcpPacket->Ssrc = htonl(ssrc);
-            rtcpPacket->Media = htonl(ssrc);
-            auto rtcpNack = reinterpret_cast<RtcpFeedbackPacketNackControlInfo*>(rtcpPacket->Fci);
-            rtcpNack->Pid = htons(firstSeq);
-            rtcpNack->Blp = htons(extraPacketBitmast);
-            std::vector<std::byte> nackBytes(reinterpret_cast<std::byte*>(nackBuffer),
-                reinterpret_cast<std::byte*>(nackBuffer) + sizeof(nackBuffer));
-            mediaTransport->Write(nackBytes);
-
-            spdlog::debug(
-                "SENT {}",
-                spdlog::to_hex(nackBytes.begin(), nackBytes.end()));
-=======
             sendNack(ssrc, firstSeq, followingLostPacketsBitmask, dataLock);
->>>>>>> 3740baf1
         }
     }
 }

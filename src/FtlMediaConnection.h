--- conflicted
+++ resolved
@@ -36,13 +36,8 @@
 {
 public:
     /* Public types */
-<<<<<<< HEAD
     using ClosedCallback = std::function<void(FtlMediaConnection &)>;
-    using RtpPacketCallback = std::function<void(const std::vector<std::byte> &)>;
-=======
-    using ClosedCallback = std::function<void(FtlMediaConnection&)>;
     using RtpPacketCallback = std::function<void(const RtpPacket&)>;
->>>>>>> dd88baeb
 
     /* Constructor/Destructor */
     FtlMediaConnection(
